 #!/usr/bin/env python
# -*- coding: utf-8 -*-
"""
Offset Mirror Classes

This script contains all the classes relating to the offset mirrors used in the
FEE and XRT. Each offset mirror contains a stepper motor and piezo motor to
control the pitch, two pairs of motors to control the gantry and then a coupling
motor control the coupling between the gantry motor pairs.

Classes implemented here are as follows:

OMMotor
    Motor class that will represent all the individual motors on the offset
    mirror system. The pitch stepper and all the gantry motors are interfaced
    with using this class.

Piezo
    Motor class to represent the piezo stepper motor. Unless the motor is set
    to be in 'manual' mode this class should never be usable.

OffsetMirror
    High level device that includes all the relevant components of the offset
    mirror. This includes a pitch, piezo, primary gantry x, and primary gantry
    y motors. This is the class that should be used to control the offset
    mirrors.
"""

############
# Standard #
############
import logging
<<<<<<< HEAD
=======
from enum import Enum
from epics.pv import fmt_time
import time
>>>>>>> adf10870

###############
# Third Party #
###############
import numpy as np
from ophyd import PositionerBase
from ophyd.utils import (DisconnectedError, LimitError)
from ophyd.utils.epics_pvs import (raise_if_disconnected, AlarmSeverity)
from ophyd.status import wait as status_wait
from ophyd.signal import Signal

##########
# Module #
##########
from .device import Device
from .signal import (EpicsSignal, EpicsSignalRO)
from .component import (FormattedComponent, Component)

logger = logging.getLogger(__name__)


class OMMotor(Device, PositionerBase):
    """
    Base class for each motor in the LCLS offset mirror system.

    Components
    ----------
    user_readback : EpicsSignalRO, ":RBV"
        Readback for current motor position

    user_setpoint : EpicsSignal, ":VAL"
        Setpoint signal for motor position

    velocity : EpicsSignal, ":VELO"
        Velocity signal for the motor

    motor_is_moving : EpicsSignalRO, ":MOVN"
        Readback for bit that indicates if the motor is currenly moving

    motor_done_move : EpicsSignalRO, ":DMOV"
        Readback for bit that indicates the motor has completed the desired
        motion

    high_limit_switch : EpicsSignalRO, ":HLS"
        Readback for high limit switch bit

    low_limit_switch : EpicsSignalRO, ":LLS"
        Readback for low limit switch bit

    interlock : EpicsSignalRO, ":INTERLOCK"
        Readback indicating if safe torque off (STO) is enabled

    enabled : EpicsSignalRO, ":ENABLED"
        Readback for stepper motor enabled bit

    motor_stop : Signal
        Not implemented in the PLC/EPICS but included as an empty signal to
        appease the Bluesky interface

    Parameters
    ---------- 
    prefix : str
        The EPICS base pv to use

    read_attrs : sequence of attribute names, optional
        The signals to be read during data acquisition (i.e., in read() and
        describe() calls)

    configuration_attrs : sequence of attribute names, optional
        The signals to be returned when asked for the motor configuration (i.e.
        in read_configuration(), and describe_configuration() calls)

    name : str, optional
        The name of the motor

    parent : instance or None, optional
        The instance of the parent device, if applicable

    settle_time : float, optional
        The amount of time to wait after moves to report status completion

    tolerance : float, optional
        Tolerance used to judge if the motor has reached its final position
    """
    # position
    user_readback = Component(EpicsSignalRO, ':RBV', auto_monitor=True)
    user_setpoint = Component(EpicsSignal, ':VAL', limits=True)

    # limits
    upper_ctrl_limit = Component(EpicsSignal, ':VAL.DRVH')
    lower_ctrl_limit = Component(EpicsSignal, ':VAL.DRVL')

    # configuration
    velocity = Component(EpicsSignal, ':VELO')

    # motor status
    motor_is_moving = Component(EpicsSignalRO, ':MOVN')
    motor_done_move = Component(EpicsSignalRO, ':DMOV', auto_monitor=True)
    high_limit_switch = Component(EpicsSignal, ':HLS')
    low_limit_switch = Component(EpicsSignal, ':LLS')

    # status
    interlock = Component(EpicsSignalRO, ':INTERLOCK')
    enabled = Component(EpicsSignalRO, ':ENABLED')

    # appease bluesky since there is no stop pv for these motors
    motor_stop = Component(Signal, value=0)

    def __init__(self, prefix, *, read_attrs=None, configuration_attrs=None,
<<<<<<< HEAD
                 name=None, parent=None, settle_time=0, tolerance=0.01, 
                 **kwargs):
=======
                 name=None, parent=None, settle_time=0, tolerance=0.01,
                 use_limits=True, **kwargs):
>>>>>>> adf10870
        if read_attrs is None:
            read_attrs = ['user_readback']
        if configuration_attrs is None:
            configuration_attrs = ['velocity', 'interlock', 'enabled']

        super().__init__(prefix, read_attrs=read_attrs,
                         configuration_attrs=configuration_attrs, name=name, 
                         parent=parent, settle_time=settle_time, **kwargs)
        
        # Make the default alias for the user_readback the name of the
        # motor itself.
        self.user_readback.name = self.name
        self.tolerance = tolerance
        self.use_limits = use_limits

        # Set up subscriptions
        self.motor_done_move.subscribe(self._move_changed)
        self.user_readback.subscribe(self._pos_changed)

    @property
    @raise_if_disconnected
    def precision(self):
        """
        The precision of the readback PV, as reported by EPICS.

        Returns
        -------
        precision : int
        """
        return self.user_readback.precision

    @property
    @raise_if_disconnected
<<<<<<< HEAD
    def limits(self):
        """
        Returns the EPICS limits of the user_setpoint pv.

        Returns
        -------
        limits : tuple
        """
        return self.user_setpoint.limits

    @property
    @raise_if_disconnected
=======
>>>>>>> adf10870
    def moving(self):
        """
        Whether or not the motor is moving.

        Returns
        -------
        moving : bool
        """
        return bool(self.motor_is_moving.get(use_monitor=False))

    @raise_if_disconnected
    def move(self, position, wait=True, **kwargs):
        """
        Move to a specified position, optionally waiting for motion to
        complete.

        Parameters
        ----------
        position : float
            Position to move to

        wait : bool, optional
            Wait for the status object to complete the move before returning

        moved_cb : callable, optional
            Call this callback when movement has finished. This callback must
            accept one keyword argument: 'obj' which will be set to this
            positioner instance

        timeout : float, optional
            Maximum time to wait for the motion. If None, the default timeout
            for this positioner is used

        Returns
        -------
        status : MoveStatus
            Status object of the move

        Raises
        ------
        TimeoutError
            When motion takes longer than `timeout`

        ValueError
            On invalid positions

        RuntimeError
            If motion fails other than timing out
        """
        # Check if the move is valid
        self._check_value(position)
    
        # Begin the move process
        self._started_moving = False
        # Begin the move process
        status = super().move(position, **kwargs)
        self.user_setpoint.put(position, wait=False)

        # If we are within the tolerance we have completed the move
        if abs(self.position - position) < self.tolerance:
            status._finished(success=True)
<<<<<<< HEAD

        # Wait for the status object to register the move as complete
        if wait:
            status_wait(status)
=======
        
        try:
            if wait:
                status_wait(status)
        except KeyboardInterrupt:
            self.stop()
            raise
>>>>>>> adf10870

        return status

    def _check_value(self, position):
        """
        Checks to make sure the inputted value is both valid and within the
        soft limits of the motor.

        Parameters
        ----------
        position : float
            Position to check for validity

        Raises
        ------
        ValueError
            If position is None, NaN or Inf

        LimitError
            If the position is outside the soft limits
        """
        # Check for invalid positions
        if position is None or np.isnan(position) or np.isinf(position):
            raise ValueError("Invalid value inputted: '{0}'".format(position))
        if not self.use_limits:
            return

        # If the limits are the same value or lower limit is > upper limit, pass
        if self.low_limit >= self.high_limit:
            return

        # Check if it is within the soft limits
        if not (self.low_limit <= position <= self.high_limit):
            err_str = "Requested value {0} outside of range: [{1}, {2}]".format(
                position, self.low_limit, self.high_limit)
            logger.warn(err_str)
            raise LimitError(err_str)
        
    @raise_if_disconnected
    def mv(self, position, wait=True, **kwargs):
        """
        Alias for the move() method.

        Returns
        -------
        status : MoveStatus
            Status object of the move
        """
        return self.move(position, wait=wait, **kwargs)

    @property
    @raise_if_disconnected
    def position(self):
        """
        The current position of the motor in its engineering units.

        Returns
        -------
        position : float
        """
        return self.user_readback.value

    @raise_if_disconnected
    def set_current_position(self, pos):
        """
        Configure the motor user position to the given value.

        Parameters
        ----------
        pos : float
        """
        self.user_setpoint.put(pos, wait=False)

    def check_value(self, pos):
        """
        Check that the position is within the soft limits.

        Raises
        ------
        ValueError
            On invalid positions, or outside the limits
        """
        self.user_setpoint.check_value(pos)

    def _pos_changed(self, timestamp=None, value=None, **kwargs):
        """
        Callback from EPICS, indicating a change in position.
        """
        self._set_position(value)

    def _move_changed(self, timestamp=None, value=None, sub_type=None,
                      **kwargs):
        """
        Callback from EPICS, indicating that movement status has changed.
        """
        
        was_moving = self._moving
        self._moving = (value != 1)
        started = False
        if not self._started_moving:
            started = self._started_moving = (not was_moving and self._moving)

        if started:
            self._run_subs(sub_type=self.SUB_START, timestamp=timestamp,
                           value=value, **kwargs)

        if was_moving and not self._moving:
            success = True
            # Check if we are moving towards the low limit switch
            #if self.low_limit_switch.get() == 1:
            #    success = False
            #if self.high_limit_switch.get() == 1:
            #    success = False

            # Some issues with severity, ctrl timeouts, etc.
            #severity = self.user_readback.alarm_severity

            #if severity != AlarmSeverity.NO_ALARM:
            #    status = self.user_readback.alarm_status
            #    logger.error('Motion failed: %s is in an alarm state '
            #                 'status=%s severity=%s',
            #                 self.name, status, severity)
            #    success = False
            self._done_moving(success=success, timestamp=timestamp, value=value)

    @property
    def report(self):
        """
        Returns a dictionary containing current report values of the motor.

        Returns
        -------
        rep : dict
        """
        try:
            rep = super().report
        except DisconnectedError:
            rep = {'position': 'disconnected'}
        rep['pv'] = self.user_readback.pvname
        return rep    

    @property
    def high_limit(self):
        """
        Returns the upper limit fot the user setpoint.

        Returns 
        -------
        high_limit : float
        """
        return self.upper_ctrl_limit.value

    @high_limit.setter
    def high_limit(self, value):
        """
        Sets the high limit for user setpoint.
        """
        self.upper_ctrl_limit.put(value)

<<<<<<< HEAD

=======
    @property
    def low_limit(self):
        """
        Returns the lower limit fot the user setpoint.

        Returns 
        -------
        low_limit : float
        """
        return self.lower_ctrl_limit.value

    @low_limit.setter
    def low_limit(self, value):
        """
        Sets the high limit for user setpoint.
        """
        self.lower_ctrl_limit.put(value)

    @property
    def limits(self):
        """
        Returns the limits of the motor.

        Returns 
        -------
        limits : tuple
        """
        return (self.low_limit, self.high_limit)

    @limits.setter
    def limits(self, value):
        """
        Sets the limits for user setpoint.
        """
        self.low_limit = value[0]
        self.high_limit = value[1]

        
    
>>>>>>> adf10870
class Piezo(Device, PositionerBase):
    """
    Class to handle the piezo motor on the mirror pitch mechanism.

    Note: If the motor is set to 'PID' mode then none of the PVs will be
    controllable.

    Components
    ----------
    user_readback : EpicsSignalRO, ":VRBV"
        Readback for current motor position

    user_setpoint : EpicsSignal, ":VSET"
        Setpoint signal for motor position
    
    high_limit : EpicsSignalRO, ":VMAX"
        High limit of piezo voltage

    low_limit : EpicsSignalRO, ":VMIN"
        Low limit of piezo voltage

    enable : EpicsSignalRO, ":Enable"
        Readback for if the piezo is enabled

    motor_stop : Signal
        Not implemented in the PLC/EPICS but included as an empty signal to
        appease the Bluesky interface

    Parameters
    ---------- 
    prefix : str
        The EPICS base pv to use

    read_attrs : sequence of attribute names, optional
        The signals to be read during data acquisition (i.e., in read() and
        describe() calls)

    configuration_attrs : sequence of attribute names, optional
        The signals to be returned when asked for the motor configuration (i.e.
        in read_configuration(), and describe_configuration() calls)

    name : str, optional
        The name of the piezo

    parent : instance or None, optional
        The instance of the parent device, if applicable    
    """    
    # position
    user_readback = Component(EpicsSignalRO, ':VRBV')
    user_setpoint = Component(EpicsSignal, ':VSET', limits=True)

    # configuration
    high_limit = Component(EpicsSignal, ':VMAX')
    low_limit = Component(EpicsSignal, ':VMIN')

    # status
    enable = Component(EpicsSignalRO, ':Enable')

    # Stop
    motor_stop = Component(Signal, value=0)
    
    def __init__(self, prefix, *, read_attrs=None, configuration_attrs=None,
                 name=None, parent=None, **kwargs):
        if read_attrs is None:
            read_attrs = ['user_readback', 'user_setpoint', 'enable']

        if configuration_attrs is None:
            configuration_attrs = ['high_limit', 'low_limit', 'enable']

        super().__init__(prefix, read_attrs=read_attrs,
                         configuration_attrs=configuration_attrs,
                         name=name, parent=parent, **kwargs)

    @property
    @raise_if_disconnected
    def precision(self):
        """
        The precision of the readback PV, as reported by EPICS.

        Returns
        -------
        precision : int        
        """
        return self.user_readback.precision

    @property
    @raise_if_disconnected
    def limits(self):
        """
        Returns the minimum and maximum voltage of the piezo.

        Returns
        -------
        limits : tuple
            Tuple of (low_limit, high_limit)
        """
        return (self.low_limit.value, self.high_limit.value)

    @raise_if_disconnected
    def move(self, position, wait=True, **kwargs):
        """
        Move to a specified position, optionally waiting for motion to
        complete.

        Note: This will only work if the motor is in 'manual' mode.

        Parameters
        ----------
        position : float
            Position to move to

        wait : bool, optional
            Wait for the status object to complete the move before returning

        moved_cb : callable, optional
            Call this callback when movement has finished. This callback must
            accept one keyword argument: 'obj' which will be set to this
            positioner instance

        timeout : float, optional
            Maximum time to wait for the motion. If None, the default timeout
            for this positioner is used

        Returns
        -------
        status : MoveStatus
            Status object of the move

        Raises
        ------
        TimeoutError
            When motion takes longer than `timeout`

        ValueError
            On invalid positions

        RuntimeError
            If motion fails other than timing out
        """
        self._started_moving = False

        status = super().move(position, **kwargs)
        self.user_setpoint.put(position, wait=False)

        # Wait for status
        if wait:
            status_wait(status)

        return status

    @raise_if_disconnected
    def mv(self, position, wait=True, **kwargs):
        """
        Alias for the move() method.

        Returns
        -------
        status : MoveStatus
            Status object of the move
        """
        return self.move(position, wait=wait, **kwargs)

    @property
    @raise_if_disconnected
    def position(self):
        """
        The current position of the motor in its engineering units.
        
        Returns
        -------
        position : float
        """
        return self.user_readback.value

    @raise_if_disconnected
    def set_current_position(self, pos):
        """
        Configure the motor user position to the given value.
        
        Parameters
        ----------
        pos
           Position to set.
        """
        self.set_use_switch.put(1, wait=True)
        self.user_setpoint.put(pos, wait=True)
        self.set_use_switch.put(0, wait=True)

    def check_value(self, pos):
        """
        Check that the position is within the soft limits.

        Raises
        ------
        ValueError
            On invalid positions, or outside the limits
        """
        # Check it is a valid position
        if np.isnan(pos) or np.isinf(pos):
            raise ValueError("Invalid position inputted.")
        # Check it is within the limits
        if pos < self.low_limit or pos > self.high_limit:
            raise ValueError("Position outside voltage limits.")

    def _pos_changed(self, timestamp=None, value=None, **kwargs):
        """
        Callback from EPICS, indicating a change in position.
        """
        self._set_position(value)

    @property
    def report(self):
        """
        Returns a dictionary containing current report values of the motor.

        Returns
        -------
        rep : dict
        """        
        try:
            rep = super().report
        except DisconnectedError:
            # TODO there might be more in this that gets lost
            rep = {'position': 'disconnected'}
        rep['pv'] = self.user_readback.pvname
        return rep
    

class OffsetMirror(Device):
    """
    X-Ray offset mirror class for each individual mirror system used in the FEE
    and XRT. Controls for the pitch, and primary gantry x and y motors are
    included.

    When controlling the pitch motor, if the piezo is set to 'PID' mode, then
    the pitch mechanism is setup to first move the stepper as close to the
    desired position, then the piezo will kick in to constantly try and correct
    any positional changes. When in this mode the piezo cannot be controlled
    via EPICS, and must first be switched to 'manual' mode.

    Note: Interfaces to the coupling motor and both secondary gantry motors are
    not provided.

    Components
    ----------
    pitch : OMMotor
        Stepper motor of the pitch mechanism

    piezo : Piezo
        Piezo motor of the pitch mechanism

    gan_x_p : OMMotor
        Primary X gantry motor

    gan_y_p : OMMotor
        Primary Y gantry motor

    motor_stop : Signal
        Not implemented in the PLC/EPICS but included as an empty signal to
        appease the Bluesky interface

    Parameters
    ---------- 
    prefix : str
        The EPICS base PV of the pitch motor

    prefix_xy : str
        The EPICS base PV of the gantry x and y gantry motors

    read_attrs : sequence of attribute names, optional
        The signals to be read during data acquisition (i.e., in read() and
        describe() calls)

    configuration_attrs : sequence of attribute names, optional
        The signals to be returned when asked for the motor configuration (i.e.
        in read_configuration(), and describe_configuration() calls)

    name : str, optional
        The name of the offset mirror

    parent : instance or None, optional
        The instance of the parent device, if applicable

    settle_time : float, optional
        The amount of time to wait after the pitch motor moves to report status
        completion

    tolerance : float, optional
        Tolerance used to judge if the pitch motor has reached its final 
        position
    """    
    # Pitch Motor
    pitch = FormattedComponent(OMMotor, "{self._prefix}")
    # Piezo Motor
    piezo = FormattedComponent(Piezo, "PIEZO:{self._area}:{self._mirror}")    
    # Gantry motors
    gan_x_p = FormattedComponent(OMMotor, "{self._prefix_xy}:X:P")
    gan_y_p = FormattedComponent(OMMotor, "{self._prefix_xy}:Y:P")

    # This is not implemented in the PLC. Included to appease bluesky
    motor_stop = Component(Signal, value=0)
    
    # Currently structured to pass the ioc argument down to the pitch motor
<<<<<<< HEAD
    def __init__(self, prefix, prefix_xy, *, name=None, read_attrs=None, 
                 parent=None, configuration_attrs=None, settle_time=0, 
                 tolerance=0.01, **kwargs):
=======
    def __init__(self, prefix, xy_prefix, gantry_x_prefix, *, name=None,
                 read_attrs=None, parent=None, configuration_attrs=None,
                 settle_time=0, tolerance=0.01, **kwargs):
>>>>>>> adf10870
        self._prefix = prefix
        self._prefix_xy = prefix_xy
        self._area = prefix.split(":")[1]
        self._mirror = prefix.split(":")[2]
        
        if read_attrs is None:
            read_attrs = ['pitch', 'gan_x_p', 'gan_y_p']

        if configuration_attrs is None:
            configuration_attrs = []

        super().__init__(prefix, read_attrs=read_attrs,
                         configuration_attrs=configuration_attrs,
                         name=name, parent=parent, **kwargs)
        self.settle_time = settle_time
        self.tolerance = tolerance

    def move(self, position, wait=True, **kwargs):
        """
        Move the pitch motor to the inputted position, optionally waiting for
        the move to complete.

        Parameters
        ----------
        position : float
            Position to move to

        wait : bool, optional
            Wait for the status object to complete the move before returning

        moved_cb : callable, optional
            Call this callback when movement has finished. This callback must
            accept one keyword argument: 'obj' which will be set to this
            positioner instance

        timeout : float, optional
            Maximum time to wait for the motion. If None, the default timeout
            for this positioner is used

        Returns
        -------
        status : MoveStatus
            Status object of the move

        Raises
        ------
        TimeoutError
            When motion takes longer than `timeout`

        ValueError
            On invalid positions

        RuntimeError
            If motion fails other than timing out
        """        
        return self.pitch.move(position, wait=wait, **kwargs)

    @raise_if_disconnected
    def mv(self, position, wait=True, **kwargs):
        """
        Move the pitch motor to the inputted position. Alias for the move() 
        method.

        Returns
        -------
        status : MoveStatus
            Status object of the move
        """
        return self.move(position, wait=wait, **kwargs)

    def set(self, position, wait=True, **kwargs):
        """
        Set the pitch motoro to the inputted position. Alias for the move() 
        method.

        Returns
        -------
        status : MoveStatus
            Status object of the move        
        """
        return self.move(position, wait=wait, **kwargs)
    
    @property
    @raise_if_disconnected
    def position(self):
        """
        Readback the current pitch position. Alias for the pitch.position
        property.

        Returns
        -------
        position : float
        """
        return self.pitch.user_readback.value        

    @property
    @raise_if_disconnected
    def alpha(self):
        """
        Pitch motor readback position. Alias for the position property.

        Returns
        -------
        alpha : float        
        """
        return self.position

    @alpha.setter
    def alpha(self, position, wait=True, **kwargs):
        """
        Setter for alpha. Alias for the move() method.

        Returns
        -------
        status : MoveStatus
            Status object of the move        
        """
        return self.move(position, wait=wait, **kwargs)

    @property
    @raise_if_disconnected
    def x(self):
        """
        Primary gantry X readback position. Alias for the gan_x_p.position 
        property.

        Returns
        -------
        position : float
        """
        return self.gan_x_p.position

    @x.setter
    def x(self, position, **kwargs):
        """
        Setter for the primary gantry X motor. Alias for the gan_x_p.move() 
        method.

        Returns
        -------
        status : MoveStatus
            Status object of the move        
        """
        return self.gan_x_p.move(position, **kwargs)

    @property
    @raise_if_disconnected
    def y(self):
        """
        Primary gantry Y readback position. Alias for the gan_y_p.position 
        property.

        Returns
        -------
        position : float
        """
        return self.gan_y_p.position

    @y.setter
    def y(self, position, **kwargs):
        """
        Setter for the primary gantry Y motor. Alias for the gan_y_p.move() 
        method.

        Returns
        -------
        status : MoveStatus
            Status object of the move        
        """
        return self.gan_y_p.move(position, **kwargs)

    @property
    def settle_time(self):
        """
        Returns the settle time of the pitch motor.

        Returns
        -------
        settle_time : float
        """
        return self.pitch.settle_time

    @settle_time.setter
    def settle_time(self, settle_time):
        """
        Setter for the pitch settle time.
        """
        self.pitch.settle_time = settle_time

    @property
    def tolerance(self):
        """
        Returns the tolerance of the pitch motor.

        Returns
        -------
        settle_time : float
        """
        return self.pitch.tolerance

    @tolerance.setter
    def tolerance(self, tolerance):
        """
        Setter for the tolerance of the pitch motor
        """
        self.pitch.tolerance = tolerance

    @property
    def high_limit(self):
        """
        Returns the upper limit fot the pitch motor.

        Returns 
        -------
        high_limit : float
        """
        return self.pitch.high_limit

    @high_limit.setter
    def high_limit(self, value):
        """
        Sets the high limit for pitch motor.

        Returns 
        -------
        status : StatusObject
        """
        self.pitch.high_limit = value

    @property
    def low_limit(self):
        """
        Returns the lower limit fot the pitch motor.

        Returns 
        -------
        low_limit : float
        """
        return self.pitch.low_limit

    @low_limit.setter
    def low_limit(self, value):
        """
        Sets the high limit for pitch motor.

        Returns 
        -------
        status : StatusObject
        """
        self.pitch.low_limit = value

    @property
    def limits(self):
        """
        Returns the EPICS limits of the user_setpoint pv.

        Returns
        -------
        limits : tuple
        """
        return self.pitch.limits

    @limits.setter
    def limits(self, value):
        """
        Sets the limits of the user_setpoint pv
        """
        self.pitch.limits = value<|MERGE_RESOLUTION|>--- conflicted
+++ resolved
@@ -30,12 +30,6 @@
 # Standard #
 ############
 import logging
-<<<<<<< HEAD
-=======
-from enum import Enum
-from epics.pv import fmt_time
-import time
->>>>>>> adf10870
 
 ###############
 # Third Party #
@@ -145,13 +139,9 @@
     motor_stop = Component(Signal, value=0)
 
     def __init__(self, prefix, *, read_attrs=None, configuration_attrs=None,
-<<<<<<< HEAD
-                 name=None, parent=None, settle_time=0, tolerance=0.01, 
-                 **kwargs):
-=======
                  name=None, parent=None, settle_time=0, tolerance=0.01,
                  use_limits=True, **kwargs):
->>>>>>> adf10870
+
         if read_attrs is None:
             read_attrs = ['user_readback']
         if configuration_attrs is None:
@@ -185,21 +175,6 @@
 
     @property
     @raise_if_disconnected
-<<<<<<< HEAD
-    def limits(self):
-        """
-        Returns the EPICS limits of the user_setpoint pv.
-
-        Returns
-        -------
-        limits : tuple
-        """
-        return self.user_setpoint.limits
-
-    @property
-    @raise_if_disconnected
-=======
->>>>>>> adf10870
     def moving(self):
         """
         Whether or not the motor is moving.
@@ -261,20 +236,10 @@
         # If we are within the tolerance we have completed the move
         if abs(self.position - position) < self.tolerance:
             status._finished(success=True)
-<<<<<<< HEAD
 
         # Wait for the status object to register the move as complete
         if wait:
             status_wait(status)
-=======
-        
-        try:
-            if wait:
-                status_wait(status)
-        except KeyboardInterrupt:
-            self.stop()
-            raise
->>>>>>> adf10870
 
         return status
 
@@ -434,9 +399,6 @@
         """
         self.upper_ctrl_limit.put(value)
 
-<<<<<<< HEAD
-
-=======
     @property
     def low_limit(self):
         """
@@ -474,9 +436,7 @@
         self.low_limit = value[0]
         self.high_limit = value[1]
 
-        
-    
->>>>>>> adf10870
+
 class Piezo(Device, PositionerBase):
     """
     Class to handle the piezo motor on the mirror pitch mechanism.
@@ -780,15 +740,10 @@
     motor_stop = Component(Signal, value=0)
     
     # Currently structured to pass the ioc argument down to the pitch motor
-<<<<<<< HEAD
     def __init__(self, prefix, prefix_xy, *, name=None, read_attrs=None, 
                  parent=None, configuration_attrs=None, settle_time=0, 
                  tolerance=0.01, **kwargs):
-=======
-    def __init__(self, prefix, xy_prefix, gantry_x_prefix, *, name=None,
-                 read_attrs=None, parent=None, configuration_attrs=None,
-                 settle_time=0, tolerance=0.01, **kwargs):
->>>>>>> adf10870
+
         self._prefix = prefix
         self._prefix_xy = prefix_xy
         self._area = prefix.split(":")[1]
