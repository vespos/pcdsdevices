import logging
import typing

import numpy as np
from ophyd.device import Component as Cpt
from ophyd.device import FormattedComponent as FCpt
<<<<<<< HEAD
from ophyd.pseudopos import PseudoPositioner as _PseudoPositioner
from ophyd.pseudopos import (PseudoSingle, pseudo_position_argument,
                             real_position_argument)
=======
from ophyd.pseudopos import (PseudoPositioner, PseudoSingle,
                             pseudo_position_argument, real_position_argument)
>>>>>>> 637465ed
from scipy.constants import speed_of_light

from .interface import FltMvInterface
from .signal import NotepadLinkedSignal
from .sim import FastMotor
from .utils import convert_unit

logger = logging.getLogger(__name__)


<<<<<<< HEAD
class PseudoSingleInterface(PseudoSingle, FltMvInterface):
    """PseudoSingle with FltMvInterface mixed in."""
    notepad_setpoint = Cpt(
        NotepadLinkedSignal, ':OphydSetpoint',
        notepad_metadata={'record': 'ao', 'default_value': 0.0},
    )

    notepad_readback = Cpt(
        NotepadLinkedSignal, ':OphydReadback',
        notepad_metadata={'record': 'ai', 'default_value': 0.0},
    )

    def __init__(self, prefix='', parent=None, **kwargs):
        if not prefix:
            # PseudoSingle generally does not get a prefix. Fix that here,
            # or 'notepad_setpoint' and 'notepad_readback' will have no
            # prefix.
            attr_name = kwargs['attr_name']
            prefix = f'{parent.prefix}:{attr_name}'

        super().__init__(prefix=prefix, parent=parent, **kwargs)


class PseudoPositioner(_PseudoPositioner):
    """
    This is a PCDS-specific PseudoPositioner subclass which adds support
    for NotepadLinkedSignal.  The functionality of the class is otherwise
    identical to ophyd's PseudoPositioner.

    """ + _PseudoPositioner.__doc__

    def _update_notepad_ioc(self, position, attr):
        """
        Update the notepad IOC with a fully-specified ``PseudoPos``.

        Parameters
        ----------
        position : PseudoPos
            The position.

        attr : str
            The signal attribute name, such as ``notepad_setpoint``.
        """
        for positioner, value in zip(self._pseudo, position):
            try:
                signal = getattr(positioner, attr, None)
                if signal is None:
                    continue
                if signal.connected and signal.write_access:
                    if signal.get(use_monitor=True) != value:
                        signal.put(value, wait=False)
            except Exception as ex:
                self.log.debug('Failed to update notepad %s to position %s',
                               attr, value, exc_info=ex)

    @pseudo_position_argument
    def move(self, position, wait=True, timeout=None, moved_cb=None):
        '''
        Move to a specified position, optionally waiting for motion to
        complete.

        Parameters
        ----------
        position
            Pseudo position to move to.

        moved_cb : callable
            Call this callback when movement has finished. This callback must
            accept one keyword argument: 'obj' which will be set to this
            positioner instance.

        timeout : float, optional
            Maximum time to wait for the motion. If None, the default timeout
            for this positioner is used.

        Returns
        -------
        status : MoveStatus

        Raises
        ------
        TimeoutError
            When motion takes longer than `timeout`.

        ValueError
            On invalid positions.

        RuntimeError
            If motion fails other than timing out.
        '''
        status = super().move(position, wait=wait, timeout=timeout,
                              moved_cb=moved_cb)
        self._update_notepad_ioc(position, 'notepad_setpoint')
        return status

    def _update_position(self):
        """Update the pseudo position based on that of the real positioners."""
        position = super()._update_position()
        self._update_notepad_ioc(position, 'notepad_readback')
        return position


class SyncAxesBase(PseudoPositioner, FltMvInterface):
=======
class SyncAxesBase(FltMvInterface, PseudoPositioner):
>>>>>>> 637465ed
    """
    Synchronized Axes.

    This will move all axes in a coordinated way, retaining offsets.

    This can be configured to report its position as the min, max, mean, or any
    custom function acting on a list of positions. Min is the default.

    You should subclass this by adding real motors as components. The class
    will pick them up and include them correctly into the coordinated move.

    An example:

    .. code-block:: python

       class Parallel(SyncAxesBase):
           left = Cpt(EpicsMotor, ':01')
           right = Cpt(EpicsMotor, ':02')

    Like all `~ophyd.pseudopos.PseudoPositioner` classes, any subclass of
    `~ophyd.positioner.PositionerBase` will be included in the synchronized
    move.
    """

    pseudo = Cpt(PseudoSingleInterface)

    def __init__(self, *args, **kwargs):
        if self.__class__ is SyncAxesBase:
            raise TypeError(('SyncAxesBase must be subclassed with '
                             'the axes to synchronize included as '
                             'components'))
        super().__init__(*args, **kwargs)
        self._offsets = {}

    def calc_combined(self, real_position):
        """
        Calculate the combined pseudo position.

        By default, this is just the position of our first axis.

        Parameters
        ----------
        real_position : ~typing.NamedTuple
            The positions of each of the real motors, accessible by name.

        Returns
        -------
        pseudo_position : float
            The combined position of the axes.
        """

        return real_position[0]

    def save_offsets(self):
        """
        Save the current offsets for the synchronized assembly.

        If not done earlier, this will be automatically run before it is first
        needed (generally, right before the first move).
        """

        pos = self.real_position
        combo = self.calc_combined(pos)
        offsets = {fld: getattr(pos, fld) - combo for fld in pos._fields}
        self._offsets = offsets
        logger.debug('Offsets %s cached', offsets)

    @pseudo_position_argument
    def forward(self, pseudo_pos):
        """Composite axes move to the combined axis position plus an offset."""
        if not self._offsets:
            self.save_offsets()
        real_pos = {}
        for axis, offset in self._offsets.items():
            real_pos[axis] = pseudo_pos.pseudo + offset
        return self.RealPosition(**real_pos)

    @real_position_argument
    def inverse(self, real_pos):
        """Combined axis readback is the mean of the composite axes."""
        return self.PseudoPosition(pseudo=self.calc_combined(real_pos))


class DelayBase(FltMvInterface, PseudoPositioner):
    """
    Laser delay stage to rescale a physical axis to a time axis.

    The optical laser travels along the motor's axis and bounces off a number
    of mirrors, then continues to the destination. In this way, the path length
    of the laser changes, which introduces a variable delay. This delay is a
    simple multiplier based on the speed of light.

    Attributes
    ----------
    delay : ~ophyd.pseudopos.PseudoSingle
        The fake axis. It has configurable units and number of bounces.

    motor : ~ophyd.positioner.PositionerBase
        The real axis. This can be a number of things based on the inheriting
        class, but it must have a valid ``egu`` so we know how to convert to
        the time axis.

    Parameters
    ----------
    prefix : str
        The EPICS prefix of the real motor.

    name : str
        A name to assign to this delay stage.

    egu : str, optional
        The units to use for the delay axis. The default is seconds. Any
        time unit is acceptable.

    n_bounces : int, optional
        The number of times the laser bounces on the delay stage, e.g. the
        number of mirrors that this stage moves. The default is 2, a delay
        branch that bounces the laser back along the axis it enters.
    """

    delay = FCpt(PseudoSingleInterface, egu='{self.egu}', add_prefix=['egu'])
    motor = None

    def __init__(self, *args, egu='s', n_bounces=2, **kwargs):
        if self.__class__ is DelayBase:
            raise TypeError(('DelayBase must be subclassed with '
                             'a "motor" component, the real motor to move.'))
        self.n_bounces = n_bounces
        super().__init__(*args, egu=egu, **kwargs)

    @pseudo_position_argument
    def forward(self, pseudo_pos):
        """Convert delay unit to motor unit."""
        seconds = convert_unit(pseudo_pos.delay, self.delay.egu, 'seconds')
        meters = seconds * speed_of_light / self.n_bounces
        motor_value = convert_unit(meters, 'meters', self.motor.egu)
        return self.RealPosition(motor=motor_value)

    @real_position_argument
    def inverse(self, real_pos):
        """Convert motor unit to delay unit."""
        meters = convert_unit(real_pos.motor, self.motor.egu, 'meters')
        seconds = meters / speed_of_light * self.n_bounces
        delay_value = convert_unit(seconds, 'seconds', self.delay.egu)
        return self.PseudoPosition(delay=delay_value)


class SimDelayStage(DelayBase):
    motor = Cpt(FastMotor, init_pos=0, egu='mm')


class PseudoSingleInterface(FltMvInterface, PseudoSingle):
    """PseudoSingle with FltMvInterface mixed in."""
    pass


class LookupTablePositioner(PseudoPositioner):
    """
    A pseudo positioner which uses a look-up table to compute positions.

    Currently supports 1 pseudo positioner and 1 "real" positioner, which
    should be columns of a 2D numpy.ndarray ``table``.

    For additional ``__init__`` arguments, see :class:`ophyd.PseudoPositioner`.

    Parameters
    ----------
    prefix : str
        The EPICS prefix of the real motor.

    name : str
        A name to assign to this delay stage.

    table : np.ndarray
        The table of information.

    column_names : list of str
        List of column names, corresponding to the component attribute names.
        That is, if you have a real motor ``mtr = Cpt(EpicsMotor, ...)``,
        ``"mtr"`` should be in the list of column names of the table.
    """

    table: np.ndarray
    column_names: typing.Tuple[str, ...]
    _table_data_by_name: typing.Dict[str, np.ndarray]

    def __init__(self, *args,
                 table: np.ndarray,
                 column_names: typing.List[str],
                 **kwargs):
        super().__init__(*args, **kwargs)
        self.table = table
        self.column_names = tuple(column_names)
        missing = set()
        for positioner in self._real + self._pseudo:
            if positioner.attr_name not in column_names:
                missing.add(positioner.attr_name)

        if missing:
            raise ValueError(f'Positioners {missing} not present in the table')

        if len(column_names) != self.table.shape[-1]:
            raise ValueError(
                'Incorrect number of column names for the given table.'
            )

        # For now, no fancy interpolation options
        if len(table.shape) != 2:
            raise ValueError(f'Unsupported table dimensions: {table.shape}')

        self._table_data_by_name = {
            column_name: self.table[:, idx]
            for idx, column_name in enumerate(column_names)
        }

        for attr, data in self._table_data_by_name.items():
            obj = getattr(self, attr)
            limits = (np.min(data), np.max(data))
            if isinstance(obj, PseudoSingle):
                obj._limits = limits
            elif hasattr(obj, 'limits'):
                try:
                    obj.limits = limits
                except Exception:
                    self.log.exception('Unable to set limits for %s', obj.name)

    @pseudo_position_argument
    def forward(self, pseudo_pos: tuple) -> tuple:
        '''
        Calculate a RealPosition from a given PseudoPosition

        Must be defined on the subclass.

        Parameters
        ----------
        pseudo_pos : PseudoPosition
            The pseudo position input, a namedtuple.

        Returns
        -------
        real_position : RealPosition
            The real position output, a namedtuple.
        '''
        values = pseudo_pos._asdict()

        pseudo_field, = self.PseudoPosition._fields
        real_field, = self.RealPosition._fields

        real_value = np.interp(
            values[pseudo_field],
            self._table_data_by_name[pseudo_field],
            self._table_data_by_name[real_field]
        )
        return self.RealPosition(**{real_field: real_value})

    @real_position_argument
    def inverse(self, real_pos: tuple) -> tuple:
        '''Calculate a PseudoPosition from a given RealPosition

        Must be defined on the subclass.

        Parameters
        ----------
        real_position : RealPosition
            The real position input

        Returns
        -------
        pseudo_pos : PseudoPosition
            The pseudo position output
        '''
        values = real_pos._asdict()
        pseudo_field, = self.PseudoPosition._fields
        real_field, = self.RealPosition._fields

        pseudo_value = np.interp(
            values[real_field],
            self._table_data_by_name[real_field],
            self._table_data_by_name[pseudo_field]
        )
        return self.PseudoPosition(**{pseudo_field: pseudo_value})<|MERGE_RESOLUTION|>--- conflicted
+++ resolved
@@ -2,16 +2,12 @@
 import typing
 
 import numpy as np
+import ophyd
+import ophyd.pseudopos
 from ophyd.device import Component as Cpt
 from ophyd.device import FormattedComponent as FCpt
-<<<<<<< HEAD
-from ophyd.pseudopos import PseudoPositioner as _PseudoPositioner
 from ophyd.pseudopos import (PseudoSingle, pseudo_position_argument,
                              real_position_argument)
-=======
-from ophyd.pseudopos import (PseudoPositioner, PseudoSingle,
-                             pseudo_position_argument, real_position_argument)
->>>>>>> 637465ed
 from scipy.constants import speed_of_light
 
 from .interface import FltMvInterface
@@ -22,8 +18,7 @@
 logger = logging.getLogger(__name__)
 
 
-<<<<<<< HEAD
-class PseudoSingleInterface(PseudoSingle, FltMvInterface):
+class PseudoSingleInterface(FltMvInterface, PseudoSingle):
     """PseudoSingle with FltMvInterface mixed in."""
     notepad_setpoint = Cpt(
         NotepadLinkedSignal, ':OphydSetpoint',
@@ -46,13 +41,13 @@
         super().__init__(prefix=prefix, parent=parent, **kwargs)
 
 
-class PseudoPositioner(_PseudoPositioner):
+class PseudoPositioner(ophyd.pseudopos.PseudoPositioner):
     """
     This is a PCDS-specific PseudoPositioner subclass which adds support
     for NotepadLinkedSignal.  The functionality of the class is otherwise
     identical to ophyd's PseudoPositioner.
 
-    """ + _PseudoPositioner.__doc__
+    """ + ophyd.pseudopos.PseudoPositioner.__doc__
 
     def _update_notepad_ioc(self, position, attr):
         """
@@ -125,10 +120,7 @@
         return position
 
 
-class SyncAxesBase(PseudoPositioner, FltMvInterface):
-=======
 class SyncAxesBase(FltMvInterface, PseudoPositioner):
->>>>>>> 637465ed
     """
     Synchronized Axes.
 
@@ -278,11 +270,6 @@
 
 class SimDelayStage(DelayBase):
     motor = Cpt(FastMotor, init_pos=0, egu='mm')
-
-
-class PseudoSingleInterface(FltMvInterface, PseudoSingle):
-    """PseudoSingle with FltMvInterface mixed in."""
-    pass
 
 
 class LookupTablePositioner(PseudoPositioner):
