--- conflicted
+++ resolved
@@ -182,11 +182,10 @@
         self.n_bounces = n_bounces
         super().__init__(*args, egu=egu, **kwargs)
 
-<<<<<<< HEAD
     @pseudo_position_argument   # TODO: upstream this fix
     def check_value(self, value):
         return super().check_value(value)
-=======
+
     @user_offset.sub_value
     def _offset_changed(self, value, **kwargs):
         """
@@ -196,7 +195,6 @@
             self._update_position()
         except ophyd.utils.DisconnectedError:
             ...
->>>>>>> c33b3fc8
 
     @pseudo_position_argument
     def forward(self, pseudo_pos):
