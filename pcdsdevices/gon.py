--- conflicted
+++ resolved
@@ -9,19 +9,14 @@
 from ophyd import FormattedComponent as FCpt
 from ophyd.status import DeviceStatus
 
-
 from .epics_motor import IMS
 from .interface import BaseInterface
-<<<<<<< HEAD
 from .pseudopos import (PseudoPositioner, PseudoSingleInterface,
                         pseudo_position_argument, real_position_argument)
 from .sim import FastMotor
 from .utils import get_status_value, get_status_float
 
 logger = logging.getLogger(__name__)
-=======
-from .utils import get_status_value, get_status_float
->>>>>>> d63dc11d
 
 
 class BaseGon(BaseInterface, Device):
