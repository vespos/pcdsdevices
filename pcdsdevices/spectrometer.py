--- conflicted
+++ resolved
@@ -389,7 +389,6 @@
     transmission = 1
     SUB_STATE = 'state'
 
-<<<<<<< HEAD
     # dummy signal, state is always the same
     lightpath_cpts = ['xtaly.user_readback']
 
@@ -399,7 +398,7 @@
             removed=False,
             output={self.output_branches[0]: 1}
         )
-=======
+
 
 class Gen1VonHamosCrystal(BaseInterface, GroupDevice):
     """Pitch, yaw, and translation motors for control of a single crystal."""
@@ -440,5 +439,4 @@
     cr1 = Cpt(Gen1VonHamosCrystal, '', trans_axis=':02', yaw_axis=':06', pitch_axis=':10' , kind='normal', name='Crystal 1')
     cr2 = Cpt(Gen1VonHamosCrystal, '', trans_axis=':03', yaw_axis=':07', pitch_axis=':11' , kind='normal', name='Crystal 2')
     cr3 = Cpt(Gen1VonHamosCrystal, '', trans_axis=':04', yaw_axis=':08', pitch_axis=':12' , kind='normal', name='Crystal 3')
-    cr4 = Cpt(Gen1VonHamosCrystal, '', trans_axis=':05', yaw_axis=':09', pitch_axis=':13' , kind='normal', name='Crystal 4')
->>>>>>> 55885708
+    cr4 = Cpt(Gen1VonHamosCrystal, '', trans_axis=':05', yaw_axis=':09', pitch_axis=':13' , kind='normal', name='Crystal 4')