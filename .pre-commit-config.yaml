--- conflicted
+++ resolved
@@ -18,15 +18,11 @@
     -   id: debug-statements
 
 -   repo: https://gitlab.com/pycqa/flake8.git
-    rev: 3.7.9
+    rev: 3.8.3
     hooks:
     -   id: flake8
 
 -   repo: https://github.com/timothycrosley/isort
-<<<<<<< HEAD
-    rev: 5.4.1
-=======
-    rev: 5.4.2
->>>>>>> 637465ed
+    rev: 5.5.2
     hooks:
     -   id: isort